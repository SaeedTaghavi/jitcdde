#!/usr/bin/python3
# -*- coding: utf-8 -*-

from __future__ import print_function, absolute_import, division

from inspect import isgeneratorfunction
from warnings import warn
from itertools import chain, count
import jitcdde._python_core as python_core
import sympy
import numpy as np
from os import path as path
from setuptools import setup, Extension
from sys import version_info, modules
from tempfile import mkdtemp
from jinja2 import Environment, FileSystemLoader
from jitcdde._helpers import (
	ensure_suffix, count_up,
	get_module_path, modulename_from_path, find_and_load_module, module_from_path,
	render_and_write_code,
	render_template,
	collect_arguments,
	random_direction
	)
from numbers import Number

#sigmoid = lambda x: 1/(1+np.exp(-x))
#sigmoid = lambda x: 1 if x>0 else 0
sigmoid = lambda x: (np.tanh(x)+1)/2

def provide_basic_symbols():
	"""
	provides the basic symbols that must be used to define the differential equation.
	
	Returns
	-------
	t : SymPy symbol
		represents time
	y : SymPy function
		represents the DDE’s state, with the first integer argument denoting the component. The second, optional argument is a Sympy expression denoting the time. This automatically expands, so do not be surprised when you are looking at the output for some reason and it looks different than what you entered or expected (see `provide_advanced_symbols` for more details).
	"""
	
	return provide_advanced_symbols()[:2]

def provide_advanced_symbols():
	"""
	provides all symbols that you may want to use to to define the differential equation.
	
	You may just as well define the respective symbols and functions directly with SymPy, but using this function is the best way to get the most of future versions of JiTCODE, in particular avoiding incompatibilities. If you wish to use other symbols for the dynamical variables, you can use `convert_to_required_symbols` for conversion.
	
	Returns
	-------
	t : SymPy symbol
		represents time
	y : SymPy function
		same as for `provide_basic_symbols`.
	current_y : SymPy function
		represents the DDE’s current state, with the integer argument denoting the component
	past_y : SymPy function
		represents the DDE’s past state, with the integer argument denoting the component and the second argument being a pair of past points (anchors) from which the past state is interpolated (or, in rare cases, extrapolated).
	anchors : SymPy function
		represents the pair of anchors pertaining to a specific time point with the symbolic argument denoting that time point.
	"""
	
	t = sympy.Symbol("t", real=True)
	current_y = sympy.Function("current_y")
	anchors = sympy.Function("anchors")
	past_y = sympy.Function("past_y")
	
	class y(sympy.Function):
		@classmethod
		def eval(cls, index, time=t):
			if time == t:
				return current_y(index)
			else:
				return past_y(time, index, anchors(time))
	
	return t, y, current_y, past_y, anchors

def _handle_input(f_sym,n):
	if isgeneratorfunction(f_sym):
		n = n or sum(1 for _ in f_sym())
		return ( f_sym, n )
	else:
		len_f = len(f_sym)
		if (n is not None) and(len_f != n):
			raise ValueError("len(f_sym) and n do not match.")
		return (lambda: (entry.doit() for entry in f_sym), len_f)

def _depends_on_any(helper, other_helpers):
	for other_helper in other_helpers:
		if helper[1].has(other_helper[0]):
			return True
	return False

def _sort_helpers(helpers):
	if len(helpers)>1:
		for j,helper in enumerate(helpers):
			if not _depends_on_any(helper, helpers):
				helpers.insert(0,helpers.pop(j))
				break
		else:
			raise ValueError("Helpers have cyclic dependencies.")
		
		helpers[1:] = _sort_helpers(helpers[1:])
	
	return helpers

def _sympify_helpers(helpers):
	return [(helper[0], sympy.sympify(helper[1]).doit()) for helper in helpers]

def _delays(f, helpers=[]):
	t, _, _, _, anchors = provide_advanced_symbols()
	delay_terms = set().union(*(collect_arguments(entry, anchors) for entry in f()))
	delay_terms.update(*(collect_arguments(helper[1], anchors) for helper in helpers))
	
	return [0]+list(map(lambda delay_term: t-delay_term[0], delay_terms))

def _find_max_delay(delays):
	if all(sympy.sympify(delay).is_Number for delay in delays):
		return float(max(delays))
	else:
		raise ValueError("Delay depends on time or dynamics; cannot determine max_delay automatically. You have to pass it as an argument to jitcdde.")

class UnsuccessfulIntegration(Exception):
	"""
		This exception is raised when the integrator cannot meet the accuracy and step-size requirements and the argument `raise_exception` of `set_integration_parameters` is set.
	"""
	
	pass

#: A list with the default extra compile arguments. Use and modify these to get the most of future versions of JiTCODE. Note that without `-Ofast`, `-ffast-math`, or `-funsafe-math-optimizations` (if supported by your compiler), you may experience a considerable speed loss since SymPy uses the `pow` function for small integer powers (`SymPy Issue 8997`_).
DEFAULT_COMPILE_ARGS = [
			"-std=c11",
			"-Ofast","-g0",
			#"-O0","-g","-UNDEBUG",
			"-march=native",
			"-mtune=native",
			"-Wno-unknown-pragmas",
			]

class jitcdde(object):
	"""
	Parameters
	----------
	f_sym : iterable of SymPy expressions or generator function yielding SymPy expressions
		The `i`-th element is the `i`-th component of the value of the DDE’s derivative :math:`f(t,y)`.
	
	helpers : list of length-two iterables, each containing a SymPy symbol and a SymPy expression
		Each helper is a variable that will be calculated before evaluating the derivative and can be used in the latter’s computation. The first component of the tuple is the helper’s symbol as referenced in the derivative or other helpers, the second component describes how to compute it from `t`, `y` and other helpers. This is for example useful to realise a mean-field coupling, where the helper could look like `(mean, sympy.Sum(y(i),(i,0,99))/100)`. (See `example_2` for an example.)
	
	n : integer
		Length of `f_sym`. While JiTCDDE can easily determine this itself (and will, if necessary), this may take some time if `f_sym` is a generator function and `n` is large. Take care that this value is correct – if it isn’t, you will not get a helpful error message.
	
	max_delay : number
		Maximum delay. In case of constant delays and if not given, JiTCDDE will determine this itself. However, this may take some time if `f_sym` is large. Take care that this value is correct – if it isn’t, you will not get a helpful error message.
	"""

	def __init__(self, f_sym, helpers=None, n=None, max_delay=None):
		self.f_sym, self.n = _handle_input(f_sym,n)
		self.helpers = _sort_helpers(_sympify_helpers(helpers or []))
		self._tmpdir = None
		self._modulename = "jitced"
		self.past = []
		self.max_delay = max_delay or _find_max_delay(_delays(self.f_sym, self.helpers))
		assert self.max_delay >= 0.0, "Negative maximum delay."
		assert isinstance(self.max_delay, Number), "max_delay is not a Python number."

	def _tmpfile(self, filename=None):
		if self._tmpdir is None:
			self._tmpdir = mkdtemp()
		
		if filename is None:
			return self._tmpdir
		else:
			return path.join(self._tmpdir, filename)
	
	def add_past_point(self, time, state, derivative):
		"""
		adds an anchor point from which the past of the DDE is interpolated.
		
		Parameters
		----------
		time : float
			the time of the anchor point. Must be later than the time of all previously added points.
		state : NumPy array of floats
			the position of the anchor point. The dimension of the array must match the dimension of the differential equation.
		derivative : NumPy array of floats
			the derivative at the anchor point. The dimension of the array must match the dimension of the differential equation.
		"""
		
		assert state.shape == (self.n,), "State has wrong shape."
		assert derivative.shape == (self.n,), "Derivative has wrong shape."
		
		self.past.append((time, state, derivative))
	
	def generate_f_lambda(self):
		"""
			Prepares a purely Python-based integrator.
		"""
		
		self.DDE = python_core.dde_integrator(self.f_sym, self.past, self.helpers)
	
	def generate_f_c(self, *args, **kwargs):
		raise DeprecationWarning("You are very likely seeing this message because you ignored a warning. You should not do this. Warnings exist for a reason. Well, now it’s an exception. Use generate_f_C instead of generate_f_c.")
	
	def generate_f_C(
		self,
		simplify=True,
		do_cse=True,
		chunk_size=100,
		modulename=None,
		verbose=False,
		extra_compile_args=DEFAULT_COMPILE_ARGS
		):
		"""
		translates the derivative to C code using SymPy’s `C-code printer <http://docs.sympy.org/dev/modules/printing.html#module-sympy.printing.ccode>`_.
		
		Parameters
		----------
		simplify : boolean
			Whether the derivative should be `simplified <http://docs.sympy.org/dev/modules/simplify/simplify.html>`_ (with `ratio=1.0`) before translating to C code. The main reason why you could want to disable this is if your derivative is already  optimised and so large that simplifying takes a considerable amount of time.
		
		do_cse : boolean
			Whether SymPy’s `common-subexpression detection <http://docs.sympy.org/dev/modules/rewriting.html#module-sympy.simplify.cse_main>`_ should be applied before translating to C code.
			This is worthwile if your DDE contains the same delay more than once. Otherwise it is almost always better to let the compiler do this (unless you want to set the compiler optimisation to `-O2` or lower). As this requires all entries of `f` at once, it may void advantages gained from using generator functions as an input.
		
		chunk_size : integer
			If the number of instructions in the final C code exceeds this number, it will be split into chunks of this size. After the generation of each chunk, SymPy’s cache is cleared. See `large_systems` on why this is useful.
			
			If there is an obvious grouping of your :math:`f`, the group size suggests itself for `chunk_size`. For example, if you want to simulate the dynamics of three-dimensional oscillators coupled onto a 40×40 lattice and if the differential equations are grouped first by oscillator and then by lattice row, a chunk size of 120 suggests itself.
			
			If smaller than 1, no chunking will happen.
		
		extra_compile_args : list of strings
			Arguments to be handed to the C compiler on top of what Setuptools chooses. In most situations, it’s best not to write your own list, but modify `DEFAULT_COMPILE_ARGS`, e.g., like this: `compile_C(extra_compile_args = DEFAULT_COMPILE_ARGS + ["--my-flag"])`.

		verbose : boolean
			Whether the compiler commands shall be shown. This is the same as Setuptools’ `verbose` setting.

		modulename : string or `None`
			The name used for the compiled module. If `None` or empty, the filename will be chosen by JiTCDDE based on previously used filenames or default to `jitced.so`. The only reason why you may want to change this is if you want to save the module file for later use (with`save_compiled`). It is not possible to re-use a modulename for a given instance of Python (due to the limitations of Python’s import machinery).
		"""
		
		assert len(self.past)>1, "You need to add the past first."
		
		t, y, current_y, past_y, anchors = provide_advanced_symbols()
		
		f_sym_wc = self.f_sym()
		helpers_wc = self.helpers
		
		if simplify:
			f_sym_wc = (entry.simplify(ratio=1.0) for entry in f_sym_wc)
		
		if do_cse:
			additional_helper = sympy.Function("additional_helper")
			
			_cse = sympy.cse(
					sympy.Matrix(list(f_sym_wc)),
					symbols = (additional_helper(i) for i in count())
				)
			helpers_wc.extend(_cse[0])
			f_sym_wc = _cse[1][0]
		
		if modulename:
			warn("Setting the module name works, but saving and loading are not implemented yet. Your file will be located in %s." % self._tmpfile())
		
		arguments = [
			("self", "dde_integrator * const"),
			("t", "double const"),
			("y", "double", self.n),
			]
		functions = ["current_y","past_y","anchors"]
		helper_i = 0
		anchor_i = 0
		self.substitutions = []
		converted_helpers = []
		self.past_calls = 0
		
		def finalise(expression):
			expression = expression.subs(self.substitutions)
			self.past_calls += expression.count(anchors)
			return expression
		
		if helpers_wc:
			get_helper = sympy.Function("get_f_helper")
			set_helper = sympy.Function("set_f_helper")
			
			get_anchor = sympy.Function("get_f_anchor_helper")
			set_anchor = sympy.Function("set_f_anchor_helper")
			
			for helper in helpers_wc:
				if helper[1].__class__ == anchors:
					converted_helpers.append(set_anchor(anchor_i, finalise(helper[1])))
					self.substitutions.append((helper[0], get_anchor(anchor_i)))
					anchor_i += 1
				else:
					converted_helpers.append(set_helper(helper_i, finalise(helper[1])))
					self.substitutions.append((helper[0], get_helper(helper_i)))
					helper_i += 1
			
			if helper_i:
				arguments.append(("f_helper","double", helper_i))
				functions.extend(["get_f_helper", "set_f_helper"])
			if anchor_i:
				arguments.append(("f_anchor_helper","anchor", anchor_i))
				functions.extend(["get_f_anchor_helper", "set_f_anchor_helper"])
			
			render_and_write_code(
				converted_helpers,
				self._tmpfile,
				"helpers",
				functions,
				chunk_size = chunk_size,
				arguments = arguments
				)
		
		set_dy = sympy.Function("set_dy")
		render_and_write_code(
			(set_dy(i,finalise(entry)) for i,entry in enumerate(f_sym_wc)),
			self._tmpfile,
			"f",
			functions = functions+["set_dy"],
			chunk_size = chunk_size,
			arguments = arguments + [("dY", "double", self.n)]
			)
		
		if modulename:
			if modulename in modules.keys():
				raise NameError("Module name has already been used in this instance of Python.")
			self._modulename = modulename
		else:
			while self._modulename in modules.keys():
				self._modulename = count_up(self._modulename)
		
		sourcefile = self._tmpfile(self._modulename + ".c")
		modulefile = self._tmpfile(self._modulename + ".so")
		
		if path.isfile(modulefile):
			raise OSError("Module file already exists.")
		
		if not self.past_calls:
			warn("Differential equation does not inclued a delay term.")
		
		render_template(
			"jitced_template.c",
			sourcefile,
			n = self.n,
			module_name = self._modulename,
			Python_version = version_info[0],
			number_of_helpers = helper_i,
			number_of_anchor_helpers = anchor_i,
			has_any_helpers = anchor_i or helper_i,
			anchor_mem_length = self.past_calls
			)
		
		setup(
			name = self._modulename,
			ext_modules = [Extension(
				self._modulename,
				sources = [sourcefile],
				extra_compile_args = ["-lm", "-I" + np.get_include()] + extra_compile_args
				)],
			script_args = [
				"build_ext",
				"--build-lib", self._tmpfile(),
				"--build-temp", self._tmpfile(),
				"--force",
				#"clean" #, "--all"
				],
			verbose = verbose
			)
		
		jitced = find_and_load_module(self._modulename,self._tmpfile())
		self.DDE = jitced.dde_integrator(self.past)
	
	def set_integration_parameters(self,
			atol = 0.0,
			rtol = 1e-5,
			first_step = 1.0,
			min_step = 1e-10,
			max_step = 10.0,
			decrease_threshold = 1.1,
			increase_threshold = 0.5,
			safety_factor = 0.9,
			max_factor = 5.0,
			min_factor = 0.2,
			pws_factor = 3,
			pws_atol = 0.0,
			pws_rtol = 1e-5,
			pws_max_iterations = 10,
			pws_base_increase_chance = 0.1,
			pws_fuzzy_increase = False,
			raise_exception = True,
			):
		
		"""
		Sets the parameters for the step-size adaption. Arguments starting with `pws` (past within step) are only relevant if the delay is shorter than the step size.
		
		Parameters
		----------
		atol : float
		rtol : float
			The tolerance of the estimated integration error is determined as :math:`\texttt{atol} + \texttt{rtol}·|y|`. The step-size adaption algorithm is the same as for the GSL. For details see its documentation (TODO: link).
		
		first_step : float
			The step-size adaption starts with this value.
			
		min_step : float
			Should the step-size have to be adapted below this value, the integration is aborted and `UnsuccessfulIntegration` is raised.
		
		max_step : float
			The step size will be capped at this value.
			
		decrease_threshold : float
			If the estimated error divided by the tolerance exceeds this, the step size is decreased.
		
		increase_threshold : float
			If the estimated error divided by the tolerance is smaller than this, the step size is increased.
		
		safety_factor : float
			To avoid frequent adaption, all freshly adapted step sizes are multiplied with this factor.
		
		max_factor : float
		min_factor : float
			The maximum and minimum factor by which the step size can be adapted in one adaption step.
		
		pws_factor : float
			Factor of step-size adaptions due to a delay shorter than the time step. If dividing the step size by `pws_factor` moves the delay out of the time step, it is done. If this is not possible and the iterative algorithm does not converge within `pws_max_iterations` or converges within fewer iterations than `pws_factor`, the step size is decreased or increased, respectively, by this factor
		
		pws_atol : float
		pws_rtol : float
			If the difference between two successive iterations is below the tolerance determined with these factors, the iterations are considered to have converged.
		
		pws_max_iterations : integer
			The maximum number of iterations before the step size is decreased.
		
		pws_base_increase_chance : float
			If the normal step-size adaption calls for an increase and the step size was adapted due to the past lying within the step, there is at least this chance that the step size is increased.
			
		pws_fuzzy_increase : boolean
			Whether the decision to try to increase the step size shall depend on chance. The upside of this is that it is less likely that the step size gets locked at a unnecessarily low value. The downside is that the integration is not deterministic anymore. If False, increase probabilities will be added up until they exceed 1, in which case an increase happens.
		
		raise_exception : boolean,
			Whether (`UnsuccessfulIntegration`) shall be raised if the integration fails. You can deal with this by catching this exception. If `False`, there is only a warning and `self.successful` is set to `False`.
		"""
		
		assert min_step <= first_step <= max_step, "Bogus step parameters."
		assert decrease_threshold>=1.0, "decrease_threshold smaller than 1"
		assert increase_threshold<=1.0, "increase_threshold larger than 1"
		assert max_factor>=1.0, "max_factor smaller than 1"
		assert min_factor<=1.0, "min_factor larger than 1"
		assert safety_factor<=1.0, "safety_factor larger than 1"
		assert atol>=0.0, "negative atol"
		assert rtol>=0.0, "negative rtol"
		if atol==0 and rtol==0:
			warn("atol and rtol are both 0. You probably do not want this.")
		assert pws_atol>=0.0, "negative pws_atol"
		assert pws_rtol>=0.0, "negative pws_rtol"
		assert 0<pws_max_iterations, "non-positive pws_max_iterations"
		assert 2<=pws_factor, "pws_factor smaller than 2"
		assert pws_base_increase_chance>=0, "negative pws_base_increase_chance"
		
		self.atol = atol
		self.rtol = rtol
		self.dt = first_step
		self.min_step = min_step
		self.max_step = max_step
		self.decrease_threshold = decrease_threshold
		self.increase_threshold = increase_threshold
		self.safety_factor = safety_factor
		self.max_factor = max_factor
		self.min_factor = min_factor
		self.do_raise_exception = raise_exception
		self.pws_atol = pws_atol
		self.pws_rtol = pws_rtol
		self.pws_max_iterations = pws_max_iterations
		self.pws_factor = pws_factor
		self.pws_base_increase_chance = pws_base_increase_chance
		
		self.q = 3.
		self.last_pws = False
		self.count = 0
		
		if pws_fuzzy_increase:
			self.do_increase = lambda p: np.random.random() < p
		else:
			self.increase_credit = 0.0
			def do_increase(p):
				self.increase_credit += p
				if self.increase_credit >= 0.98:
					self.increase_credit = 0.0
					return True
				else:
					return False
			self.do_increase = do_increase
	
	def _control_for_min_step(self):
		if self.dt < self.min_step:
			raise UnsuccessfulIntegration("Step size under min_step (%e)." % self.min_step)
	
	def _increase_chance(self, new_dt):
		q = new_dt/self.last_pws
		is_explicit = sigmoid(1-q)
		far_from_explicit = sigmoid(q-self.pws_factor)
		few_iterations = sigmoid(1-self.count/self.pws_factor)
		profile = is_explicit+far_from_explicit*few_iterations
		return profile + self.pws_base_increase_chance*(1-profile)
	
	def _adjust_step_size(self):
		p = self.DDE.get_p(self.atol, self.rtol)
		
		if p > self.decrease_threshold:
			self.dt *= max(self.safety_factor*p**(-1/self.q), self.min_factor)
			self._control_for_min_step()
		else:
			self.successful = True
			self.DDE.accept_step()
			if p < self.increase_threshold:
				factor = self.safety_factor*p**(-1/(self.q+1)) if p else self.max_factor
				
				new_dt = min(
					self.dt*min(factor, self.max_factor),
					self.max_step
					)
				
				if (not self.last_pws) or self.do_increase(self._increase_chance(new_dt)):
					self.dt = new_dt
					self.count = 0
					self.last_pws = False
	
	def integrate(self, target_time):
		"""
		Tries to evolve the dynamics.
		
		Parameters
		----------
		
		target_time : float
			time until which the dynamics is evolved
		
		Returns
		-------
		state : NumPy array
			the computed state of the system at `target_time`. If the integration fails and `raise_exception` is `True`, an array of NaNs is returned.
		"""
		
		try:
			while self.DDE.get_t() < target_time:
				self.successful = False
				while not self.successful:
					self.DDE.get_next_step(self.dt)
					
					if self.DDE.past_within_step:
						self.last_pws = self.DDE.past_within_step
						
						# If possible, adjust step size to make integration explicit:
						if self.dt > self.pws_factor*self.DDE.past_within_step:
							self.dt /= self.pws_factor
							self._control_for_min_step()
							continue
						
						# Try to come within an acceptable error within pws_max_iterations iterations; otherwise adjust step size:
						for self.count in range(1,self.pws_max_iterations+1):
							self.DDE.get_next_step(self.dt)
							if self.DDE.check_new_y_diff(self.pws_atol, self.pws_rtol):
								break
						else:
							self.dt /= self.pws_factor
							self._control_for_min_step()
							continue
					
					self._adjust_step_size()
		
		except UnsuccessfulIntegration as error:
			self.successful = False
			if self.do_raise_exception:
				raise error
			else:
				warn(str(error))
				return np.nan*np.ones(self.n)
		
		else:
			result = self.DDE.get_recent_state(target_time)
			self.DDE.forget(self.max_delay)
			return result

	def integrate_blindly(self, target_time, step=0.1):
		"""
		Evolves the dynamics with a fixed step size ignoring any accuracy concerns. If a delay is smaller than the time step, the state is extrapolated from the previous step.
		
		For many systems, arbitrary initial conditions inevitably lead to high integration errors due to the disagreement of state and derivative. Evolving the system for a while should solves this issue.
		
		Parameters
		----------
		target_time : float
			time until which the dynamics is evolved
		
		step : float
			aspired step size. The actual step size may be slightly adapted to make it divide the integration time.
		
		Returns
		-------
		state : NumPy array
			the computed state of the system at `target_time`.
		"""
		
		total_integration_time = target_time-self.DDE.get_t()
		number = int(round(total_integration_time/step))
		dt = total_integration_time/number
		
		assert(number*dt == total_integration_time)
		for _ in range(number):
			self.DDE.get_next_step(dt)
			self.DDE.accept_step()
			self.DDE.forget(self.max_delay)
<<<<<<< HEAD
=======
		
		return self.DDE.get_current_state()
>>>>>>> 4460bcaa


def _jac(f, helpers, delay, n):
	t,y = provide_basic_symbols()
	
	dependent_helpers = [[] for i in range(n)]
	for i in range(n):
		for helper in helpers:
			derivative = sympy.diff(helper[1], y(i,t-delay))
			for other_helper in dependent_helpers[i]:
				derivative += sympy.diff(helper[1],other_helper[0]) * other_helper[1]
			if derivative:
				dependent_helpers[i].append( (helper[0], derivative) )
	
	def line(f_entry):
		for j in range(n):
			entry = sympy.diff( f_entry, y(j,t-delay) )
			for helper in dependent_helpers[j]:
				entry += sympy.diff(f_entry,helper[0]) * helper[1]
			yield entry
	
	for f_entry in f():
		yield line(f_entry)


class jitcdde_lyap(jitcdde):
	"""the handling is the same as that for `jitcdde` except for:
	
	Parameters
	----------
	n_lyap : integer
		Number of Lyapunov exponents to calculate.
		
	delays : iterable of SymPy expressions
		The delays of the dynamics. If not given, JiTCDDE will determine these itself. However, this may take some time if `f_sym` is large. Take care that these are correct – if they aren’t, you won’t get a helpful error message.
	"""
	
	def __init__(self, f_sym, helpers=[], n=None, max_delay=None, n_lyap=1, delays=None):
		f_basic, n = _handle_input(f_sym,n)
		self.n_basic = n
		
		if delays:
			act_delays = delays + ([] if (0 in delays) else [0])
		else:
			act_delays = _delays(f_basic, helpers)
		max_delay = max_delay or _find_max_delay(act_delays)
		
		assert n_lyap>=0, "n_lyap negative"
		self._n_lyap = n_lyap
		
		helpers = _sort_helpers(_sympify_helpers(helpers or []))
		
		t,y = provide_basic_symbols()
		
		def f_lyap():
			#Replace with yield from, once Python 2 is dead:
			for entry in f_basic():
				yield entry
			
			for i in range(self._n_lyap):
				jacs = [_jac(f_basic, helpers, delay, n) for delay in act_delays]
				
				for _ in range(self.n_basic):
					expression = 0
					for delay,jac in zip(act_delays,jacs):
						for k,entry in enumerate(next(jac)):
							expression += entry * y(k+(i+1)*n, t-delay)
					
					yield sympy.simplify(expression, ratio=1.0)
		
		super(jitcdde_lyap, self).__init__(
			f_lyap,
			helpers = helpers,
			n = self.n_basic*(self._n_lyap+1),
			max_delay = max_delay
			)
	
	def add_past_point(self, time, state, derivative):
		new_state = [state]
		new_derivative = [derivative]
		for _ in range(self._n_lyap):
			new_state.append(random_direction(self.n_basic))
			new_derivative.append(random_direction(self.n_basic))
		
		super(jitcdde_lyap, self).add_past_point(time, np.hstack(new_state), np.hstack(new_derivative))
	
	
	def integrate(self, target_time):
		"""
<<<<<<< HEAD
		Like JiTCDDE’s `integrate`, except for orthonormalising the separation functions and:
=======
		Like `jitcdde`’s `integrate`, except for orthonormalising the separation functions and:
>>>>>>> 4460bcaa
		
		Returns
		-------
		y : one-dimensional NumPy array
			The first `len(f_sym)` entries are the state of the system.
			The remaining entries are the “local” Lyapunov exponents as estimated from the growth or shrinking of the tangent vectors during the integration time of this very `integrate` command.
		"""
		# TODO formula and citation like for JiTCODE?
		
		old_t = self.DDE.get_t()
		result = super(jitcdde_lyap, self).integrate(target_time)[:self.n_basic]
		delta_t = self.DDE.get_t()-old_t
		
		norms = self.DDE.orthonormalise(self._n_lyap, self.max_delay)
		
		lyaps = np.log(norms) / delta_t
		
		return np.hstack((result, lyaps))
	
	def set_integration_parameters(self, **kwargs):
		if self._n_lyap > 2:
			required_max_step = self.max_delay/(np.ceil(self._n_lyap/2)-1)
			if "max_step" in kwargs.keys():
				if kwargs["max_step"] > required_max_step:
					kwargs["max_step"] = required_max_step
					warn("Decreased max_step to %f to ensure sufficient dimensionality for Lyapunov exponents." % required_max_step)
			else:
				kwargs["max_step"] = required_max_step
		
		super(jitcdde_lyap, self).set_integration_parameters(**kwargs)
	
	def integrate_blindly(self, target_time, step=0.1):
<<<<<<< HEAD
=======
		"""
		Like `jitcdde`’s `integrate`, except for orthonormalising the separation functions after each step. Note that this only returns the state of the integration and no estimate of the Lyapunov exponents.
		"""
		
>>>>>>> 4460bcaa
		total_integration_time = target_time-self.DDE.get_t()
		number = int(round(total_integration_time/step))
		dt = total_integration_time/number
		
		assert(number*dt == total_integration_time)
		for _ in range(number):
			self.DDE.get_next_step(dt)
			self.DDE.accept_step()
			self.DDE.forget(self.max_delay)
			self.DDE.orthonormalise(self._n_lyap, self.max_delay)
<<<<<<< HEAD
=======
		
		return self.DDE.get_recent_state()[:self.n_basic]
>>>>>>> 4460bcaa
<|MERGE_RESOLUTION|>--- conflicted
+++ resolved
@@ -614,11 +614,8 @@
 			self.DDE.get_next_step(dt)
 			self.DDE.accept_step()
 			self.DDE.forget(self.max_delay)
-<<<<<<< HEAD
-=======
 		
 		return self.DDE.get_current_state()
->>>>>>> 4460bcaa
 
 
 def _jac(f, helpers, delay, n):
@@ -708,11 +705,7 @@
 	
 	def integrate(self, target_time):
 		"""
-<<<<<<< HEAD
-		Like JiTCDDE’s `integrate`, except for orthonormalising the separation functions and:
-=======
 		Like `jitcdde`’s `integrate`, except for orthonormalising the separation functions and:
->>>>>>> 4460bcaa
 		
 		Returns
 		-------
@@ -745,13 +738,10 @@
 		super(jitcdde_lyap, self).set_integration_parameters(**kwargs)
 	
 	def integrate_blindly(self, target_time, step=0.1):
-<<<<<<< HEAD
-=======
 		"""
 		Like `jitcdde`’s `integrate`, except for orthonormalising the separation functions after each step. Note that this only returns the state of the integration and no estimate of the Lyapunov exponents.
 		"""
 		
->>>>>>> 4460bcaa
 		total_integration_time = target_time-self.DDE.get_t()
 		number = int(round(total_integration_time/step))
 		dt = total_integration_time/number
@@ -762,8 +752,5 @@
 			self.DDE.accept_step()
 			self.DDE.forget(self.max_delay)
 			self.DDE.orthonormalise(self._n_lyap, self.max_delay)
-<<<<<<< HEAD
-=======
-		
-		return self.DDE.get_recent_state()[:self.n_basic]
->>>>>>> 4460bcaa
+		
+		return self.DDE.get_recent_state()[:self.n_basic]